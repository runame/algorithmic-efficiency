--- conflicted
+++ resolved
@@ -28,11 +28,7 @@
         docker pull $DOCKER_IMAGE
         export TRIAL_INDEX=${{ matrix.trial }}
         echo $TRIAL_INDEX
-<<<<<<< HEAD
-        source /home/kasimbeg/env/bin
-=======
         source /home/kasimbeg/env/bin/activate
->>>>>>> cc2f764c
         python /home/kasimbeg/algorithmic-efficiency/scoring/run_workloads.py \
         --framework $FRAMEWORK \
         --experiment_name $EXPERIMENT_NAME \
