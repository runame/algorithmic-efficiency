import functools
import math
from typing import Dict, Iterator, Optional, Tuple

from flax import jax_utils
import flax.linen as nn
import jax
from jax import lax
import jax.numpy as jnp
import numpy as np
import optax
import torch

from algorithmic_efficiency import data_utils
from algorithmic_efficiency import param_utils
from algorithmic_efficiency import spec
from algorithmic_efficiency.workloads.librispeech_conformer import metrics
from algorithmic_efficiency.workloads.librispeech_conformer import workload
from algorithmic_efficiency.workloads.librispeech_conformer.input_pipeline import \
    LibriSpeechDataset
from algorithmic_efficiency.workloads.librispeech_conformer.librispeech_jax import \
    models


class LibriSpeechConformerWorkload(workload.BaseLibrispeechWorkload):

  def __init__(self,
               tokenizer_vocab_path: Optional[str] = None,
               use_specaug: bool = True) -> None:
    super().__init__()
    self.metrics_bundle = metrics.get_metrics_bundle(tokenizer_vocab_path)
    self.use_specaug = use_specaug

  @property
  def use_post_layer_norm(self) -> bool:
<<<<<<< HEAD
    return False
=======
    return True
>>>>>>> 856c9f3f

  @property
  def use_gelu(self) -> bool:
    return False

  @property
  def attention_temperature(self) -> float:
    return 1.0

  def init_model_fn(
      self,
      rng: spec.RandomState,
      dropout_rate: Optional[float] = None,
      aux_dropout_rate: Optional[float] = None) -> spec.ModelInitState:
    """Conformer model init function.

    Here we use dropout_rate as *_residual_dropout_rate, and aux_dropout_rate as
    input_dropout_rate.
    """
    if self.use_gelu:
      activation_function_name = 'gelu'
    else:
      activation_function_name = 'swish'
    model_config = models.ConformerConfig(
        attention_residual_dropout_rate=dropout_rate,
        feed_forward_residual_dropout_rate=dropout_rate,
        input_dropout_rate=aux_dropout_rate,
        use_specaug=self.use_specaug,
        attention_temperature=self.attention_temperature,
        use_post_layer_norm=self.use_post_layer_norm,
        activation_function_name=activation_function_name)
    self._model = models.Conformer(model_config)
    input_shape = [(320000,), (320000,)]
    fake_input_batch = [np.zeros((2, *x), jnp.float32) for x in input_shape]

    model_init_fn = jax.jit(functools.partial(self._model.init, train=False))

    params_rng, dropout_rng = jax.random.split(rng, 2)
    variables = model_init_fn({'params': params_rng, 'dropout': dropout_rng},
                              *fake_input_batch)

    model_state, params = variables.pop('params')

    self._param_shapes = param_utils.jax_param_shapes(params)
    self._param_types = param_utils.jax_param_types(self._param_shapes)
    model_state = jax_utils.replicate(model_state)
    params = jax_utils.replicate(params)
    return params, model_state

  def is_output_params(self, param_key: spec.ParameterKey) -> bool:
    return param_key == 'Dense_0'

  def model_fn(
      self,
      params: spec.ParameterContainer,
      augmented_and_preprocessed_input_batch: Dict[str, spec.Tensor],
      model_state: spec.ModelAuxiliaryState,
      mode: spec.ForwardPassMode,
      rng: spec.RandomState,
      update_batch_norm: bool) -> Tuple[spec.Tensor, spec.ModelAuxiliaryState]:
    variables = {'params': params, **model_state}
    inputs, input_paddings = augmented_and_preprocessed_input_batch['inputs']
    is_train_mode = mode == spec.ForwardPassMode.TRAIN
    if update_batch_norm or is_train_mode:
      (logits, logit_paddings), new_model_state = self._model.apply(
          variables,
          inputs,
          input_paddings,
          train=True,
          rngs={'dropout' : rng},
          mutable=['batch_stats'])
      return (logits, logit_paddings), new_model_state
    else:
      logits, logit_paddings = self._model.apply(
          variables,
          inputs,
          input_paddings,
          train=False,
          mutable=False)
      return (logits, logit_paddings), model_state

  def _build_input_queue(
      self,
      data_rng: spec.RandomState,
      split: str,
      data_dir: str,
      global_batch_size: int,
      cache: Optional[bool] = None,
      repeat_final_dataset: Optional[bool] = None,
      num_batches: Optional[int] = None) -> Iterator[Dict[str, spec.Tensor]]:
    del data_rng
    del cache
    del repeat_final_dataset
    del num_batches
    train = False
    if split == 'train':
      split = 'train-clean-100+train-clean-360+train-other-500'
      train = True
    elif split == 'eval_train':
      split = 'train-clean-100+train-clean-360+train-other-500'
    elif split == 'validation':
      split = 'dev-clean+dev-other'
    elif split == 'test':
      split = 'test-clean'

    ds = LibriSpeechDataset(split=split, data_dir=data_dir)

    dataloader = data_utils.cycle(
        torch.utils.data.DataLoader(
            ds,
            batch_size=global_batch_size,
            shuffle=train,
            sampler=None,
            num_workers=4,
            prefetch_factor=10,
            pin_memory=False,
            drop_last=train,
        ))

    for batch in iter(dataloader):
      inputs, input_paddings = batch['inputs']
      targets, target_paddings = batch['targets']

      numpy_batch = {
          'inputs': (inputs.numpy(), input_paddings.numpy()),
          'targets': (targets.numpy(), target_paddings.numpy()),
      }

      padded_batch = data_utils.shard_and_maybe_pad_np(
          numpy_batch, padding_value=1.0)
      yield padded_batch

  # Does NOT apply regularization, which is left to the submitter to do in
  # `update_params`.
  def loss_fn(
      self,
      label_batch: Tuple[spec.Tensor, spec.Tensor],  # (label_batch, padding)
      logits_batch: Tuple[spec.Tensor, spec.Tensor],  # (logits_batch, padding)
      mask_batch: Optional[spec.Tensor] = None,
      label_smoothing: float = 0.0) -> Dict[str, spec.Tensor]:  # differentiable
    """Evaluate the (masked) loss function at (label_batch, logits_batch).

    Return {'summed': scalar summed loss, 'n_valid_examples': scalar number of
    valid examples in batch, 'per_example': 1-d array of per-example losses}
    (not synced across devices).
    """
    del label_smoothing
    logits, logit_paddings = logits_batch
    targets, target_paddings = label_batch
    logprobs = nn.log_softmax(logits)
    per_example_losses = self.ctc_loss(logprobs,
                                       logit_paddings,
                                       targets,
                                       target_paddings)
    # mask_batch is assumed to be shape [batch].
    if mask_batch is not None:
      per_example_losses *= mask_batch
      mask_batch = jnp.logical_and(mask_batch, 1 - target_paddings)
    else:
      mask_batch = 1 - target_paddings
    n_valid_examples = jnp.maximum(mask_batch.sum(), 1)
    summed_loss = per_example_losses.sum()
    return {
        'summed': summed_loss,
        'n_valid_examples': n_valid_examples,
        'per_example': per_example_losses,
    }

  def ctc_loss(self,
               logits: spec.Tensor,
               logit_paddings: spec.Tensor,
               labels: spec.Tensor,
               label_paddings: spec.Tensor,
               blank_id: int = 0) -> spec.Tensor:
    return optax.ctc_loss(logits,
                          logit_paddings,
                          labels,
                          label_paddings,
                          blank_id)

  # Adapted from lingvo's greedy decoding logic here:
  # https://github.com/tensorflow/lingvo/blob/2ee26814c57b7dcead3f0382170f2f3da006f810/lingvo/jax/layers/ctc_objectives.py#L138.
  def sequence_mask(self, lengths: spec.Tensor, maxlen: int) -> spec.Tensor:
    batch_size = lengths.shape[0]
    a = jnp.ones([batch_size, maxlen])
    b = jnp.cumsum(a, axis=-1)
    c = jnp.less_equal(b, lengths[:, jnp.newaxis]).astype(lengths.dtype)
    return c

  def collapse_and_remove_blanks(self,
                                 labels: spec.Tensor,
                                 seq_length: spec.Tensor,
                                 blank_id: int = 0) -> spec.Tensor:
    b, t = labels.shape
    # Zap out blank.
    blank_mask = 1 - jnp.equal(labels, blank_id)
    labels = (labels * blank_mask).astype(labels.dtype)

    # Mask labels that don't equal previous label.
    label_mask = jnp.concatenate([
        jnp.ones_like(labels[:, :1], dtype=jnp.int32),
        jnp.not_equal(labels[:, 1:], labels[:, :-1]),
    ],
                                 axis=1)

    # Filter labels that aren't in the original sequence.
    maxlen = labels.shape[1]
    seq_mask = self.sequence_mask(seq_length, maxlen=maxlen)
    label_mask = label_mask * seq_mask

    # Remove repetitions from the labels.
    ulabels = label_mask * labels

    # Count masks for new sequence lengths.
    label_mask = jnp.not_equal(ulabels, 0).astype(labels.dtype)
    new_seq_len = jnp.sum(label_mask, axis=1)

    # Mask indexes based on sequence length mask.
    new_maxlen = maxlen
    idx_mask = self.sequence_mask(new_seq_len, maxlen=new_maxlen)

    # Flatten everything and mask out labels to keep and sparse indices.
    flat_labels = jnp.reshape(ulabels, [-1])
    flat_idx_mask = jnp.reshape(idx_mask, [-1])

    indices = jnp.nonzero(flat_idx_mask, size=b * t)[0]
    values = jnp.nonzero(flat_labels, size=b * t)[0]
    updates = jnp.take_along_axis(flat_labels, values, axis=-1)

    # Scatter to flat shape.
    flat = jnp.zeros(flat_idx_mask.shape).astype(labels.dtype)
    flat = flat.at[indices].set(updates)
    # 0'th position in the flat array gets clobbered by later padded updates,
    # so reset it here to its original value.
    flat = flat.at[0].set(updates[0])

    # Reshape back to square batch.
    batch_size = labels.shape[0]
    new_shape = [batch_size, new_maxlen]
    return (jnp.reshape(flat, new_shape).astype(labels.dtype),
            new_seq_len.astype(seq_length.dtype))

  def greedy_decode(
      self, logits: spec.Tensor,
      logit_paddings: spec.Tensor) -> Tuple[spec.Tensor, spec.Tensor]:
    per_frame_max = jnp.argmax(logits, axis=-1)
    seqlen = jnp.sum(1.0 - logit_paddings, axis=-1)
    hyp, _ = self.collapse_and_remove_blanks(per_frame_max, seqlen, blank_id=0)
    hyp_paddings = jnp.equal(hyp, 0).astype(jnp.int32)
    return hyp, hyp_paddings

  @functools.partial(
      jax.pmap,
      axis_name='batch',
      in_axes=(None, 0, 0, 0, None),
      static_broadcasted_argnums=(0,))
  def eval_step_pmapped(
      self,
      params: spec.ParameterContainer,
      batch: Dict[str, spec.Tensor],
      model_state: spec.ModelAuxiliaryState,
      rng: spec.RandomState) -> Tuple[spec.Tensor, spec.ModelAuxiliaryState]:
    (logits, logit_paddings), _ = self.model_fn(
        params,
        batch,
        model_state,
        spec.ForwardPassMode.EVAL,
        rng,
        update_batch_norm=False)

    decoded, decoded_paddings = self.greedy_decode(logits, logit_paddings)
    loss = self.loss_fn(batch['targets'], (logits, logit_paddings))

    targets, target_paddings = batch['targets']
    return self.metrics_bundle.gather_from_model_output(
        loss_dict=loss,
        decoded=decoded,
        decoded_paddings=decoded_paddings,
        targets=targets,
        target_paddings=target_paddings,
        axis_name='batch')

  def _eval_model_on_split(self,
                           split: str,
                           num_examples: int,
                           global_batch_size: int,
                           params: spec.ParameterContainer,
                           model_state: spec.ModelAuxiliaryState,
                           rng: spec.RandomState,
                           data_dir: str,
                           global_step: int = 0) -> Dict[str, float]:
    """Run a full evaluation of the model."""
    del global_step
    if model_state is not None:
      # Sync batch statistics across replicas before evaluating.
      model_state = self.sync_batch_stats(model_state)

    num_batches = int(math.ceil(num_examples / global_batch_size))
    if split not in self._eval_iters:
      self._eval_iters[split] = self._build_input_queue(
          rng, split, data_dir, global_batch_size, num_batches=num_batches)

    metrics_report = None
    for _ in range(num_batches):
      eval_batch = next(self._eval_iters[split])
      computed_metrics = self.eval_step_pmapped(params,
                                                eval_batch,
                                                model_state,
                                                rng).unreplicate()

      if metrics_report is None:
        metrics_report = computed_metrics
      else:
        # `merge` aggregates the metrics across batches.
        metrics_report = metrics_report.merge(computed_metrics)

    computed_metrics = metrics_report.compute()

    return computed_metrics

  def sync_batch_stats(
      self, model_state: spec.ModelAuxiliaryState) -> spec.ModelAuxiliaryState:
    # An axis_name is passed to pmap which can then be used by pmean.
    # In this case each device has its own version of the batch statistics and
    # we average them.
    avg_fn = jax.pmap(lambda x: lax.pmean(x, 'x'), 'x')
    new_model_state = model_state.copy(
        {'batch_stats': avg_fn(model_state['batch_stats'])})
    return new_model_state


class LibriSpeechConformerAttentionTemperatureWorkload(
    LibriSpeechConformerWorkload):

  @property
  def attention_temperature(self) -> float:
    return 1.6


class LibriSpeechConformerLayerNormWorkload(LibriSpeechConformerWorkload):

<<<<<<< HEAD
  property
=======
  @property
>>>>>>> 856c9f3f
  def use_post_layer_norm(self) -> bool:
    return False


class LibriSpeechConformerGeluWorkload(LibriSpeechConformerWorkload):

  @property
  def use_gelu(self) -> bool:
    return True<|MERGE_RESOLUTION|>--- conflicted
+++ resolved
@@ -33,11 +33,7 @@
 
   @property
   def use_post_layer_norm(self) -> bool:
-<<<<<<< HEAD
-    return False
-=======
     return True
->>>>>>> 856c9f3f
 
   @property
   def use_gelu(self) -> bool:
@@ -379,11 +375,7 @@
 
 class LibriSpeechConformerLayerNormWorkload(LibriSpeechConformerWorkload):
 
-<<<<<<< HEAD
-  property
-=======
-  @property
->>>>>>> 856c9f3f
+  @property
   def use_post_layer_norm(self) -> bool:
     return False
 
