--- conflicted
+++ resolved
@@ -72,15 +72,6 @@
     # Ideally, we should use the pooled embedding implementation from
     # `TorchRec`. However, in order to have identical implementation
     # with that of Jax, we define a single embedding matrix.
-<<<<<<< HEAD
-    num_chucks = 4
-    assert vocab_size % num_chucks == 0
-    self.embedding_table_chucks = []
-    scale = 1.0 / torch.sqrt(self.vocab_size)
-    for i in range(num_chucks):
-      chunk = nn.Parameter(
-          torch.Tensor(self.vocab_size // num_chucks, self.embed_dim))
-=======
     num_chunks = 4
     assert vocab_size % num_chunks == 0
     self.embedding_table_chucks = []
@@ -88,7 +79,6 @@
     for i in range(num_chunks):
       chunk = nn.Parameter(
           torch.Tensor(self.vocab_size // num_chunks, self.embed_dim))
->>>>>>> d3b28d21
       chunk.data.uniform_(0, 1)
       chunk.data = scale * chunk.data
       self.register_parameter(f'embedding_chunk_{i}', chunk)
@@ -213,11 +203,7 @@
     else:
       scale = self.embedding_init_multiplier
 
-<<<<<<< HEAD
-    for i in range(num_chucks):
-=======
     for i in range(num_chunks):
->>>>>>> d3b28d21
       chunk = nn.Parameter(
           torch.Tensor(self.vocab_size // num_chunks, self.embed_dim))
       chunk.data.uniform_(0, 1)
