--- conflicted
+++ resolved
@@ -1,12 +1,4 @@
-<<<<<<< HEAD
-"""Cifar workload parent class."""
-import math
-from typing import Dict, Optional, Tuple
-
-import jax
-=======
 """CIFAR workload parent class."""
->>>>>>> fb36cce0
 
 from algorithmic_efficiency import spec
 
@@ -90,65 +82,7 @@
     """
     raise NotImplementedError
 
-<<<<<<< HEAD
-  def _eval_model_on_split(self,
-                           split: str,
-                           num_examples: int,
-                           global_batch_size: int,
-                           params: spec.ParameterContainer,
-                           model_state: spec.ModelAuxiliaryState,
-                           rng: spec.RandomState,
-                           data_dir: str) -> Dict[str, float]:
-    """Run a full evaluation of the model."""
-    data_rng, model_rng = prng.split(rng, 2)
-    num_batches = int(math.ceil(num_examples / global_batch_size))
-    # We already repeat the dataset indefinitely in tf.data.
-    if split not in self._eval_iters:
-      self._eval_iters[split] = self.build_input_queue(
-          data_rng,
-          split=split,
-          global_batch_size=global_batch_size,
-          data_dir=data_dir,
-          cache=True,
-          repeat_final_dataset=True,
-          num_batches=num_batches)
-
-    total_metrics = {'accuracy': 0., 'loss': 0.}
-    num_data = 0
-    for _ in range(num_batches):
-      batch = next(self._eval_iters[split])
-      per_device_model_rngs = prng.split(model_rng, jax.local_device_count())
-      batch_metrics = self._eval_model(params,
-                                       batch,
-                                       model_state,
-                                       per_device_model_rngs)
-      total_metrics = {
-          k: v + batch_metrics[k] for k, v in total_metrics.items()
-      }
-      num_data += batch_metrics['num_data'][0]
-    return {k: float(v[0] / num_data) for k, v in total_metrics.items()}
-
-  def build_input_queue(self,
-                        data_rng: spec.RandomState,
-                        split: str,
-                        data_dir: str,
-                        global_batch_size: int,
-                        cache: Optional[bool] = None,
-                        repeat_final_dataset: Optional[bool] = None,
-                        num_batches: Optional[int] = None):
-    """Build an input queue for the given split."""
-    ds = self._build_dataset(data_rng,
-                             split,
-                             data_dir,
-                             global_batch_size,
-                             cache,
-                             repeat_final_dataset,
-                             num_batches)
-    for batch in iter(ds):
-      yield batch
-=======
   # Return whether or not a key in spec.ParameterTree is the output layer
   # parameters.
   def is_output_params(self, param_key: spec.ParameterKey) -> bool:
-    raise NotImplementedError
->>>>>>> fb36cce0
+    raise NotImplementedError