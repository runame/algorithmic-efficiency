import jax
import jax.numpy as jnp
import jax.random as jax_rng
import jraph
import pytest
import torch

from algorithmic_efficiency.workloads.criteo1tb.criteo1tb_jax.models import \
    DlrmSmall as JaxDlrmSmall
from algorithmic_efficiency.workloads.criteo1tb.criteo1tb_pytorch.models import \
    DlrmSmall as PyTorchDlrmSmall
from algorithmic_efficiency.workloads.imagenet_resnet.imagenet_jax.models import \
    ResNet18 as JaxResNet_c10
from algorithmic_efficiency.workloads.imagenet_resnet.imagenet_jax.models import \
    ResNet50 as JaxResNet
from algorithmic_efficiency.workloads.imagenet_resnet.imagenet_pytorch.models import \
    resnet18 as PyTorchResNet_c10
from algorithmic_efficiency.workloads.imagenet_resnet.imagenet_pytorch.models import \
    resnet50 as PyTorchResNet
from algorithmic_efficiency.workloads.imagenet_vit.imagenet_jax.models import \
    ViT as JaxViT
from algorithmic_efficiency.workloads.imagenet_vit.imagenet_pytorch.models import \
    ViT as PyTorchViT
from algorithmic_efficiency.workloads.librispeech_conformer.librispeech_jax.models import \
    Conformer as JaxConformer
from algorithmic_efficiency.workloads.librispeech_conformer.librispeech_jax.models import \
    ConformerConfig as JaxConformerConfig
from algorithmic_efficiency.workloads.librispeech_conformer.librispeech_pytorch.model import \
    ConformerConfig as PytorchConformerConfig
from algorithmic_efficiency.workloads.librispeech_conformer.librispeech_pytorch.model import \
    ConformerEncoderDecoder as PytorchConformer
from algorithmic_efficiency.workloads.mnist.mnist_jax.workload import \
    _Model as JaxMLP
from algorithmic_efficiency.workloads.mnist.mnist_pytorch.workload import \
    _Model as PyTorchMLP
from algorithmic_efficiency.workloads.ogbg.ogbg_jax.models import GNN as JaxGNN
from algorithmic_efficiency.workloads.ogbg.ogbg_pytorch.models import \
    GNN as PyTorchGNN
from algorithmic_efficiency.workloads.wmt.wmt_jax.models import \
    Transformer as JaxTransformer
from algorithmic_efficiency.workloads.wmt.wmt_jax.models import \
    TransformerConfig
from algorithmic_efficiency.workloads.criteo1tb.criteo1tb_jax.models import \
    DlrmSmall as JaxDlrmSmall
from algorithmic_efficiency.workloads.criteo1tb.criteo1tb_pytorch.models import \
    DlrmSmall as PyTorchDlrmSmall
from algorithmic_efficiency.workloads.wmt.wmt_pytorch.models import \
    Transformer as PyTorchTransformer

WORKLOADS = [
<<<<<<< HEAD
    # 'mnist',
    # 'cifar',
    'criteo1tb',
    # 'imagenet_resnet',
    # 'imagenet_vit',
    # 'wmt',
    # 'ogbg',
    # 'librispeech_conformer',
=======
    'mnist',
    'cifar',
    'criteo1tb',
    'imagenet_resnet',
    'imagenet_vit',
    'wmt',
    'ogbg',
    'librispeech_conformer',
>>>>>>> b955753a
]


@pytest.mark.parametrize('workload', WORKLOADS)
def test_matching_num_params(workload):
  jax_model, pytorch_model = get_models(workload)
  # Count parameters of both models.
  num_jax_params = sum(x.size for x in jax.tree_leaves(jax_model))
  num_pytorch_params = sum(
      p.numel() for p in pytorch_model.parameters() if p.requires_grad)
  assert num_jax_params == num_pytorch_params


def get_models(workload):
  init_rngs = {'params': jax_rng.PRNGKey(0), 'dropout': jax_rng.PRNGKey(1)}
  if workload == 'mnist':
    # Init Jax model.
    init_val = jnp.ones((1, 28, 28, 1), jnp.float32)
    jax_model = JaxMLP().init(init_rngs, init_val, train=True)['params']
    # Init PyTorch model.
    pytorch_model = PyTorchMLP()
  elif workload == 'cifar':
    # Init Jax model.
    input_shape = (1, 32, 32, 3)
    model_init = jax.jit(JaxResNet_c10(num_classes=10, dtype=jnp.float32).init)
    jax_model = model_init(init_rngs, jnp.ones(input_shape,
                                               jnp.float32))["params"]
    # Init PyTorch model.
    pytorch_model = PyTorchResNet_c10(num_classes=10)

  elif workload == 'criteo1tb':
    # Init Jax model.
    input_shape = (1, 39)
<<<<<<< HEAD
    model_init = JaxDlrmSmall(vocab_sizes=tuple([1024 * 128] * 26),
=======
    model_init = JaxDlrmSmall(
        vocab_sizes=tuple([1024 * 128] * 26),
>>>>>>> b955753a
        total_vocab_sizes=sum(tuple([1024 * 128] * 26)),
        num_dense_features=13,
        mlp_bottom_dims=(128, 128),
        mlp_top_dims=(256, 128, 1),
        embed_dim=64).init
<<<<<<< HEAD
    jax_model = model_init(init_rngs, jnp.ones(input_shape,
                                               jnp.float32), False)["params"]
    # Init PyTorch model.
    pytorch_model = PyTorchDlrmSmall(vocab_sizes=tuple([1024 * 128] * 26),
=======
    jax_model = model_init(init_rngs, jnp.ones(input_shape, jnp.float32),
                           False)['params']
    # Init PyTorch model.
    pytorch_model = PyTorchDlrmSmall(
        vocab_sizes=tuple([1024 * 128] * 26),
>>>>>>> b955753a
        total_vocab_sizes=sum(tuple([1024 * 128] * 26)),
        num_dense_features=13,
        mlp_bottom_dims=(128, 128),
        mlp_top_dims=(256, 128, 1),
        embed_dim=64)

  elif workload == 'imagenet_resnet':
    # Init Jax model.
    input_shape = (1, 224, 224, 3)
    jax_model = JaxResNet(
        num_classes=1000,
        dtype=jnp.float32).init(init_rngs, jnp.ones(input_shape,
                                                    jnp.float32))['params']
    # Init PyTorch model.
    pytorch_model = PyTorchResNet()
  elif workload == 'imagenet_vit':
    # Init Jax model.
    input_shape = (1, 224, 224, 3)
    jax_model = JaxViT(num_classes=1000).init(
        init_rngs, jnp.ones(input_shape, jnp.float32))['params']
    # Init PyTorch model.
    pytorch_model = PyTorchViT()
  elif workload == 'librispeech_conformer':
    jax_model = JaxConformer(JaxConformerConfig())
    pytorch_model = PytorchConformer(PytorchConformerConfig())

    # Init Jax model
    input_shape = [(320000,), (320000,)]
    fake_input_batch = [jnp.zeros((2, *x), jnp.float32) for x in input_shape]
    jax_model = jax_model.init(
        init_rngs, train=False, *fake_input_batch)["params"]

    # Run model once to initialize lazy layers
    wave = torch.randn(2, 320000)
    pad = torch.zeros_like(wave)
    pytorch_model(wave, pad)

  elif workload == 'wmt':
    # Init Jax model.
    input_shape = (16, 256)
    target_shape = (16, 256)
    jax_model = JaxTransformer(TransformerConfig).init(
        init_rngs,
        jnp.ones(input_shape, jnp.float32),
        jnp.ones(target_shape, jnp.float32))['params']
    # Init PyTorch model.
    pytorch_model = PyTorchTransformer()
  elif workload == 'ogbg':
    # Init Jax model.
    fake_batch = jraph.GraphsTuple(
        n_node=jnp.asarray([1]),
        n_edge=jnp.asarray([1]),
        nodes=jnp.ones((1, 9)),
        edges=jnp.ones((1, 3)),
        globals=jnp.zeros((1, 128)),
        senders=jnp.asarray([0]),
        receivers=jnp.asarray([0]))
    jax_model = JaxGNN(num_outputs=128).init(
        init_rngs, fake_batch, train=False)['params']
    # Init PyTorch model.
    pytorch_model = PyTorchGNN(num_outputs=128)
  else:
    raise ValueError(f'Models for workload {workload} are not available.')
  return jax_model, pytorch_model<|MERGE_RESOLUTION|>--- conflicted
+++ resolved
@@ -40,24 +40,10 @@
     Transformer as JaxTransformer
 from algorithmic_efficiency.workloads.wmt.wmt_jax.models import \
     TransformerConfig
-from algorithmic_efficiency.workloads.criteo1tb.criteo1tb_jax.models import \
-    DlrmSmall as JaxDlrmSmall
-from algorithmic_efficiency.workloads.criteo1tb.criteo1tb_pytorch.models import \
-    DlrmSmall as PyTorchDlrmSmall
 from algorithmic_efficiency.workloads.wmt.wmt_pytorch.models import \
     Transformer as PyTorchTransformer
 
 WORKLOADS = [
-<<<<<<< HEAD
-    # 'mnist',
-    # 'cifar',
-    'criteo1tb',
-    # 'imagenet_resnet',
-    # 'imagenet_vit',
-    # 'wmt',
-    # 'ogbg',
-    # 'librispeech_conformer',
-=======
     'mnist',
     'cifar',
     'criteo1tb',
@@ -66,7 +52,6 @@
     'wmt',
     'ogbg',
     'librispeech_conformer',
->>>>>>> b955753a
 ]
 
 
@@ -100,29 +85,18 @@
   elif workload == 'criteo1tb':
     # Init Jax model.
     input_shape = (1, 39)
-<<<<<<< HEAD
-    model_init = JaxDlrmSmall(vocab_sizes=tuple([1024 * 128] * 26),
-=======
     model_init = JaxDlrmSmall(
         vocab_sizes=tuple([1024 * 128] * 26),
->>>>>>> b955753a
         total_vocab_sizes=sum(tuple([1024 * 128] * 26)),
         num_dense_features=13,
         mlp_bottom_dims=(128, 128),
         mlp_top_dims=(256, 128, 1),
         embed_dim=64).init
-<<<<<<< HEAD
-    jax_model = model_init(init_rngs, jnp.ones(input_shape,
-                                               jnp.float32), False)["params"]
-    # Init PyTorch model.
-    pytorch_model = PyTorchDlrmSmall(vocab_sizes=tuple([1024 * 128] * 26),
-=======
     jax_model = model_init(init_rngs, jnp.ones(input_shape, jnp.float32),
                            False)['params']
     # Init PyTorch model.
     pytorch_model = PyTorchDlrmSmall(
         vocab_sizes=tuple([1024 * 128] * 26),
->>>>>>> b955753a
         total_vocab_sizes=sum(tuple([1024 * 128] * 26)),
         num_dense_features=13,
         mlp_bottom_dims=(128, 128),
